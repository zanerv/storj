--- conflicted
+++ resolved
@@ -91,15 +91,9 @@
 		storj.io/storj/cmd/certificates
 
 	## install exact version of storj/gateway
-<<<<<<< HEAD
-	mkdir -p .build/gateway-tmp
-	-cd .build/gateway-tmp && go mod init gatewaybuild
-	cd .build/gateway-tmp && GO111MODULE=on go get storj.io/gateway@multipart-upload
-=======
 	mkdir -p ${GATEWAYPATH}
 	-cd ${GATEWAYPATH} && go mod init gatewaybuild
-	cd ${GATEWAYPATH} && GO111MODULE=on go get storj.io/gateway@latest
->>>>>>> 1709117b
+	cd ${GATEWAYPATH} && GO111MODULE=on go get storj.io/gateway@multipart-upload
 
 ##@ Test
 
