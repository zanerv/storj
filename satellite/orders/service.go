// Copyright (C) 2019 Storj Labs, Inc.
// See LICENSE for copying information.

package orders

import (
	"context"
	"math"
	mathrand "math/rand"
	"sync"
	"time"

	"github.com/zeebo/errs"
	"go.uber.org/zap"

	"storj.io/common/pb"
	"storj.io/common/signing"
	"storj.io/common/storj"
	"storj.io/common/uuid"
	"storj.io/storj/satellite/metainfo/metabase"
	"storj.io/storj/satellite/overlay"
	"storj.io/uplink/private/eestream"
)

var (
	// ErrDownloadFailedNotEnoughPieces is returned when download failed due to missing pieces.
	ErrDownloadFailedNotEnoughPieces = errs.Class("not enough pieces for download")
	// ErrDecryptOrderMetadata is returned when a step of decrypting metadata fails.
	ErrDecryptOrderMetadata = errs.Class("decrytping order metadata")
)

// Config is a configuration struct for orders Service.
type Config struct {
	EncryptionKeys               EncryptionKeys             `help:"encryption keys to encrypt info in orders" default:""`
	Expiration                   time.Duration              `help:"how long until an order expires" default:"48h"` // 2 days
	SettlementBatchSize          int                        `help:"how many orders to batch per transaction" default:"250"`
	FlushBatchSize               int                        `help:"how many items in the rollups write cache before they are flushed to the database" devDefault:"20" releaseDefault:"10000"`
	FlushInterval                time.Duration              `help:"how often to flush the rollups write cache to the database" devDefault:"30s" releaseDefault:"1m"`
	ReportedRollupsReadBatchSize int                        `help:"how many records to read in a single transaction when calculating billable bandwidth" default:"1000"`
	NodeStatusLogging            bool                       `hidden:"true" help:"deprecated, log the offline/disqualification status of nodes" default:"false"`
	WindowEndpointRolloutPhase   WindowEndpointRolloutPhase `help:"rollout phase for the windowed endpoint" default:"phase3"`
	OrdersSemaphoreSize          int                        `help:"how many concurrent orders to process at once. zero is unlimited" default:"2"`
}

// BucketsDB returns information about buckets.
type BucketsDB interface {
	// GetBucketID returns an existing bucket id.
	GetBucketID(ctx context.Context, bucket metabase.BucketLocation) (id uuid.UUID, err error)
}

// Service for creating order limits.
//
// architecture: Service
type Service struct {
	log       *zap.Logger
	satellite signing.Signer
	overlay   *overlay.Service
	orders    DB
	buckets   BucketsDB

	encryptionKeys EncryptionKeys

	satelliteAddress *pb.NodeAddress
	orderExpiration  time.Duration

	rngMu sync.Mutex
	rng   *mathrand.Rand
}

// NewService creates new service for creating order limits.
func NewService(
	log *zap.Logger, satellite signing.Signer, overlay *overlay.Service,
	orders DB, buckets BucketsDB,
	config Config,
	satelliteAddress *pb.NodeAddress,
) (*Service, error) {
	if config.EncryptionKeys.Default.IsZero() {
		return nil, Error.New("encryption keys must be specified to include encrypted metadata")
	}

	return &Service{
		log:       log,
		satellite: satellite,
		overlay:   overlay,
		orders:    orders,
		buckets:   buckets,

		encryptionKeys: config.EncryptionKeys,

		satelliteAddress: satelliteAddress,
		orderExpiration:  config.Expiration,

		rng: mathrand.New(mathrand.NewSource(time.Now().UnixNano())),
	}, nil
}

// VerifyOrderLimitSignature verifies that the signature inside order limit belongs to the satellite.
func (service *Service) VerifyOrderLimitSignature(ctx context.Context, signed *pb.OrderLimit) (err error) {
	defer mon.Task()(&ctx)(&err)
	return signing.VerifyOrderLimitSignature(ctx, service.satellite, signed)
}

func (service *Service) updateBandwidth(ctx context.Context, bucket metabase.BucketLocation, addressedOrderLimits ...*pb.AddressedOrderLimit) (err error) {
	defer mon.Task()(&ctx)(&err)
	if len(addressedOrderLimits) == 0 {
		return nil
	}

	var action pb.PieceAction

	var bucketAllocation int64

	for _, addressedOrderLimit := range addressedOrderLimits {
		if addressedOrderLimit != nil && addressedOrderLimit.Limit != nil {
			orderLimit := addressedOrderLimit.Limit
			action = orderLimit.Action
			bucketAllocation += orderLimit.Limit
		}
	}

	now := time.Now().UTC()
	intervalStart := time.Date(now.Year(), now.Month(), now.Day(), now.Hour(), 0, 0, 0, now.Location())

	// TODO: all of this below should be a single db transaction. in fact, this whole function should probably be part of an existing transaction
	if err := service.orders.UpdateBucketBandwidthAllocation(ctx, bucket.ProjectID, []byte(bucket.BucketName), action, bucketAllocation, intervalStart); err != nil {
		return Error.Wrap(err)
	}

	return nil
}

// CreateGetOrderLimits creates the order limits for downloading the pieces of a segment.
func (service *Service) CreateGetOrderLimits(ctx context.Context, bucket metabase.BucketLocation, segment metabase.Segment) (_ []*pb.AddressedOrderLimit, privateKey storj.PiecePrivateKey, err error) {
	defer mon.Task()(&ctx)(&err)

	redundancy, err := eestream.NewRedundancyStrategyFromStorj(segment.Redundancy)
	if err != nil {
		return nil, storj.PiecePrivateKey{}, Error.Wrap(err)
	}
	pieceSize := eestream.CalcPieceSize(int64(segment.EncryptedSize), redundancy)

	nodeIDs := make([]storj.NodeID, len(segment.Pieces))
	for i, piece := range segment.Pieces {
		nodeIDs[i] = piece.StorageNode
	}

	nodes, err := service.overlay.GetOnlineNodesForGetDelete(ctx, nodeIDs)
	if err != nil {
		service.log.Debug("error getting nodes from overlay", zap.Error(err))
		return nil, storj.PiecePrivateKey{}, Error.Wrap(err)
	}

	signer, err := NewSignerGet(service, segment.RootPieceID, time.Now(), pieceSize, bucket)
	if err != nil {
		return nil, storj.PiecePrivateKey{}, Error.Wrap(err)
	}

	neededLimits := segment.Redundancy.DownloadNodes()

	pieces := segment.Pieces
	for _, pieceIndex := range service.perm(len(pieces)) {
		piece := pieces[pieceIndex]
		node, ok := nodes[piece.StorageNode]
		if !ok {
			continue
		}

		address := node.Address.Address
		if node.LastIPPort != "" {
			address = node.LastIPPort
		}

		_, err := signer.Sign(ctx, storj.NodeURL{
			ID:      piece.StorageNode,
			Address: address,
		}, int32(piece.Number))
		if err != nil {
			return nil, storj.PiecePrivateKey{}, Error.Wrap(err)
		}

		if len(signer.AddressedLimits) >= int(neededLimits) {
			break
		}
	}
	if len(signer.AddressedLimits) < redundancy.RequiredCount() {
		mon.Meter("download_failed_not_enough_pieces_uplink").Mark(1) //mon:locked
		return nil, storj.PiecePrivateKey{}, ErrDownloadFailedNotEnoughPieces.New("not enough orderlimits: got %d, required %d", len(signer.AddressedLimits), redundancy.RequiredCount())
	}

	if err := service.updateBandwidth(ctx, bucket, signer.AddressedLimits...); err != nil {
		return nil, storj.PiecePrivateKey{}, Error.Wrap(err)
	}

	return signer.AddressedLimits, signer.PrivateKey, nil
}

// CreateGetOrderLimits2 creates the order limits for downloading the pieces of a segment.
func (service *Service) CreateGetOrderLimits2(ctx context.Context, bucket metabase.BucketLocation, segment metabase.Segment) (_ []*pb.AddressedOrderLimit, privateKey storj.PiecePrivateKey, err error) {
	defer mon.Task()(&ctx)(&err)

	redundancy, err := eestream.NewRedundancyStrategyFromStorj(segment.Redundancy)
	if err != nil {
		return nil, storj.PiecePrivateKey{}, Error.Wrap(err)
	}
	pieceSize := eestream.CalcPieceSize(int64(segment.EncryptedSize), redundancy)

	nodeIDs := make([]storj.NodeID, len(segment.Pieces))
	for i, piece := range segment.Pieces {
		nodeIDs[i] = piece.StorageNode
	}

	nodes, err := service.overlay.GetOnlineNodesForGetDelete(ctx, nodeIDs)
	if err != nil {
		service.log.Debug("error getting nodes from overlay", zap.Error(err))
		return nil, storj.PiecePrivateKey{}, Error.Wrap(err)
	}

	signer, err := NewSignerGet(service, segment.RootPieceID, time.Now(), pieceSize, bucket)
	if err != nil {
		return nil, storj.PiecePrivateKey{}, Error.Wrap(err)
	}

	neededLimits := segment.Redundancy.DownloadNodes()

	pieces := segment.Pieces
	for _, pieceIndex := range service.perm(len(pieces)) {
		piece := pieces[pieceIndex]
		node, ok := nodes[piece.StorageNode]
		if !ok {
			continue
		}

		address := node.Address.Address
		if node.LastIPPort != "" {
			address = node.LastIPPort
		}

		_, err := signer.Sign(ctx, storj.NodeURL{
			ID:      piece.StorageNode,
			Address: address,
		}, int32(piece.Number))
		if err != nil {
			return nil, storj.PiecePrivateKey{}, Error.Wrap(err)
		}

		if len(signer.AddressedLimits) >= int(neededLimits) {
			break
		}
	}
	if len(signer.AddressedLimits) < redundancy.RequiredCount() {
		mon.Meter("download_failed_not_enough_pieces_uplink").Mark(1) //mon:locked
		return nil, storj.PiecePrivateKey{}, ErrDownloadFailedNotEnoughPieces.New("not enough orderlimits: got %d, required %d", len(signer.AddressedLimits), redundancy.RequiredCount())
	}

<<<<<<< HEAD
	err = service.saveSerial(ctx, signer.Serial, bucket, signer.OrderExpiration)
	if err != nil {
		return nil, storj.PiecePrivateKey{}, Error.Wrap(err)
	}

=======
>>>>>>> 876e1be3
	if err := service.updateBandwidth(ctx, bucket, signer.AddressedLimits...); err != nil {
		return nil, storj.PiecePrivateKey{}, Error.Wrap(err)
	}

	return signer.AddressedLimits, signer.PrivateKey, nil
}

func (service *Service) perm(n int) []int {
	service.rngMu.Lock()
	defer service.rngMu.Unlock()
	return service.rng.Perm(n)
}

// CreatePutOrderLimits creates the order limits for uploading pieces to nodes.
func (service *Service) CreatePutOrderLimits(ctx context.Context, bucket metabase.BucketLocation, nodes []*overlay.SelectedNode, pieceExpiration time.Time, maxPieceSize int64) (_ storj.PieceID, _ []*pb.AddressedOrderLimit, privateKey storj.PiecePrivateKey, err error) {
	defer mon.Task()(&ctx)(&err)

	signer, err := NewSignerPut(service, pieceExpiration, time.Now(), maxPieceSize, bucket)
	if err != nil {
		return storj.PieceID{}, nil, storj.PiecePrivateKey{}, Error.Wrap(err)
	}

	for pieceNum, node := range nodes {
		address := node.Address.Address
		if node.LastIPPort != "" {
			address = node.LastIPPort
		}
		_, err := signer.Sign(ctx, storj.NodeURL{ID: node.ID, Address: address}, int32(pieceNum))
		if err != nil {
			return storj.PieceID{}, nil, storj.PiecePrivateKey{}, Error.Wrap(err)
		}
	}

<<<<<<< HEAD
	err = service.saveSerial(ctx, signer.Serial, bucket, signer.OrderExpiration)
	if err != nil {
		return storj.PieceID{}, nil, storj.PiecePrivateKey{}, Error.Wrap(err)
	}

	if err := service.updateBandwidth(ctx, bucket, signer.AddressedLimits...); err != nil {
		return storj.PieceID{}, nil, storj.PiecePrivateKey{}, Error.Wrap(err)
	}

	return signer.RootPieceID, signer.AddressedLimits, signer.PrivateKey, nil
=======
	if len(signer.AddressedLimits) == 0 {
		return nil, storj.PiecePrivateKey{}, Error.New("failed creating order limits: %w", nodeErrors.Err())
	}

	return signer.AddressedLimits, signer.PrivateKey, nil
>>>>>>> 876e1be3
}

// CreateAuditOrderLimits creates the order limits for auditing the pieces of a segment.
func (service *Service) CreateAuditOrderLimits(ctx context.Context, bucket metabase.BucketLocation, segment metabase.Segment, skip map[storj.NodeID]bool) (_ []*pb.AddressedOrderLimit, _ storj.PiecePrivateKey, cachedIPsAndPorts map[storj.NodeID]string, err error) {
	defer mon.Task()(&ctx)(&err)

	nodeIDs := make([]storj.NodeID, len(segment.Pieces))
	for i, piece := range segment.Pieces {
		nodeIDs[i] = piece.StorageNode
	}

	nodes, err := service.overlay.GetOnlineNodesForGetDelete(ctx, nodeIDs)
	if err != nil {
		service.log.Debug("error getting nodes from overlay", zap.Error(err))
		return nil, storj.PiecePrivateKey{}, nil, Error.Wrap(err)
	}

	signer, err := NewSignerAudit(service, segment.RootPieceID, time.Now(), int64(segment.Redundancy.ShareSize), bucket)
	if err != nil {
		return nil, storj.PiecePrivateKey{}, nil, Error.Wrap(err)
	}

	cachedIPsAndPorts = make(map[storj.NodeID]string)
	var nodeErrors errs.Group
	var limitsCount int16
	limits := make([]*pb.AddressedOrderLimit, segment.Redundancy.TotalShares)
	for _, piece := range segment.Pieces {
		if skip[piece.StorageNode] {
			continue
		}
		node, ok := nodes[piece.StorageNode]
		if !ok {
			nodeErrors.Add(errs.New("node %q is not reliable", piece.StorageNode))
			continue
		}

		address := node.Address.Address
		if node.LastIPPort != "" {
			cachedIPsAndPorts[piece.StorageNode] = node.LastIPPort
		}
		limit, err := signer.Sign(ctx, storj.NodeURL{
			ID:      piece.StorageNode,
			Address: address,
		}, int32(piece.Number))
		if err != nil {
			return nil, storj.PiecePrivateKey{}, nil, Error.Wrap(err)
		}

		limits[piece.Number] = limit
		limitsCount++
	}

	if limitsCount < segment.Redundancy.RequiredShares {
		err = Error.New("not enough nodes available: got %d, required %d", limitsCount, segment.Redundancy.RequiredShares)
		return nil, storj.PiecePrivateKey{}, nil, errs.Combine(err, nodeErrors.Err())
	}
	if err := service.updateBandwidth(ctx, bucket, limits...); err != nil {
		return nil, storj.PiecePrivateKey{}, nil, Error.Wrap(err)
	}

	return limits, signer.PrivateKey, cachedIPsAndPorts, nil
}

// CreateAuditOrderLimit creates an order limit for auditing a single the piece from a segment.
func (service *Service) CreateAuditOrderLimit(ctx context.Context, bucket metabase.BucketLocation, nodeID storj.NodeID, pieceNum uint16, rootPieceID storj.PieceID, shareSize int32) (limit *pb.AddressedOrderLimit, _ storj.PiecePrivateKey, cachedIPAndPort string, err error) {
	// TODO reduce number of params ?
	defer mon.Task()(&ctx)(&err)

	node, err := service.overlay.Get(ctx, nodeID)
	if err != nil {
		return nil, storj.PiecePrivateKey{}, "", Error.Wrap(err)
	}
	if node.Disqualified != nil {
		return nil, storj.PiecePrivateKey{}, "", overlay.ErrNodeDisqualified.New("%v", nodeID)
	}
	if node.ExitStatus.ExitFinishedAt != nil {
		return nil, storj.PiecePrivateKey{}, "", overlay.ErrNodeFinishedGE.New("%v", nodeID)
	}
	if !service.overlay.IsOnline(node) {
		return nil, storj.PiecePrivateKey{}, "", overlay.ErrNodeOffline.New("%v", nodeID)
	}

	signer, err := NewSignerAudit(service, rootPieceID, time.Now(), int64(shareSize), bucket)
	if err != nil {
		return nil, storj.PiecePrivateKey{}, "", Error.Wrap(err)
	}

	orderLimit, err := signer.Sign(ctx, storj.NodeURL{
		ID:      nodeID,
		Address: node.Address.Address,
	}, int32(pieceNum))
	if err != nil {
		return nil, storj.PiecePrivateKey{}, "", Error.Wrap(err)
	}

	if err := service.updateBandwidth(ctx, bucket, limit); err != nil {
		return nil, storj.PiecePrivateKey{}, "", Error.Wrap(err)
	}

	return orderLimit, signer.PrivateKey, node.LastIPPort, nil
}

// CreateGetRepairOrderLimits creates the order limits for downloading the
// healthy pieces of segment as the source for repair.
//
// The length of the returned orders slice is the total number of pieces of the
// segment, setting to null the ones which don't correspond to a healthy piece.
func (service *Service) CreateGetRepairOrderLimits(ctx context.Context, bucket metabase.BucketLocation, segment metabase.Segment, healthy metabase.Pieces) (_ []*pb.AddressedOrderLimit, _ storj.PiecePrivateKey, err error) {
	defer mon.Task()(&ctx)(&err)

	redundancy, err := eestream.NewRedundancyStrategyFromStorj(segment.Redundancy)
	if err != nil {
		return nil, storj.PiecePrivateKey{}, Error.Wrap(err)
	}

	pieceSize := eestream.CalcPieceSize(int64(segment.EncryptedSize), redundancy)
	totalPieces := redundancy.TotalCount()

	nodeIDs := make([]storj.NodeID, len(segment.Pieces))
	for i, piece := range segment.Pieces {
		nodeIDs[i] = piece.StorageNode
	}

	nodes, err := service.overlay.GetOnlineNodesForGetDelete(ctx, nodeIDs)
	if err != nil {
		service.log.Debug("error getting nodes from overlay", zap.Error(err))
		return nil, storj.PiecePrivateKey{}, Error.Wrap(err)
	}

	signer, err := NewSignerRepairGet(service, segment.RootPieceID, time.Now(), pieceSize, bucket)
	if err != nil {
		return nil, storj.PiecePrivateKey{}, Error.Wrap(err)
	}

	var nodeErrors errs.Group
	var limitsCount int
	limits := make([]*pb.AddressedOrderLimit, totalPieces)
	for _, piece := range healthy {
		node, ok := nodes[piece.StorageNode]
		if !ok {
			nodeErrors.Add(errs.New("node %q is not reliable", piece.StorageNode))
			continue
		}

		limit, err := signer.Sign(ctx, storj.NodeURL{
			ID:      piece.StorageNode,
			Address: node.Address.Address,
		}, int32(piece.Number))
		if err != nil {
			return nil, storj.PiecePrivateKey{}, Error.Wrap(err)
		}

		limits[piece.Number] = limit
		limitsCount++
	}

	if limitsCount < redundancy.RequiredCount() {
		err = Error.New("not enough nodes available: got %d, required %d", limitsCount, redundancy.RequiredCount())
		return nil, storj.PiecePrivateKey{}, errs.Combine(err, nodeErrors.Err())
	}

	if err := service.updateBandwidth(ctx, bucket, limits...); err != nil {
		return nil, storj.PiecePrivateKey{}, Error.Wrap(err)
	}

	return limits, signer.PrivateKey, nil
}

// CreatePutRepairOrderLimits creates the order limits for uploading the repaired pieces of segment to newNodes.
func (service *Service) CreatePutRepairOrderLimits(ctx context.Context, bucket metabase.BucketLocation, segment metabase.Segment, getOrderLimits []*pb.AddressedOrderLimit, newNodes []*overlay.SelectedNode, optimalThresholdMultiplier float64) (_ []*pb.AddressedOrderLimit, _ storj.PiecePrivateKey, err error) {
	defer mon.Task()(&ctx)(&err)

	// Create the order limits for being used to upload the repaired pieces
	redundancy, err := eestream.NewRedundancyStrategyFromStorj(segment.Redundancy)
	if err != nil {
		return nil, storj.PiecePrivateKey{}, Error.Wrap(err)
	}
	pieceSize := eestream.CalcPieceSize(int64(segment.EncryptedSize), redundancy)

	totalPieces := redundancy.TotalCount()
	totalPiecesAfterRepair := int(math.Ceil(float64(redundancy.OptimalThreshold()) * optimalThresholdMultiplier))
	if totalPiecesAfterRepair > totalPieces {
		totalPiecesAfterRepair = totalPieces
	}

	var numCurrentPieces int
	for _, o := range getOrderLimits {
		if o != nil {
			numCurrentPieces++
		}
	}

	totalPiecesToRepair := totalPiecesAfterRepair - numCurrentPieces

	limits := make([]*pb.AddressedOrderLimit, totalPieces)

	expirationDate := time.Time{} // TODO previously 'pointer.ExpirationDate'
	signer, err := NewSignerRepairPut(service, segment.RootPieceID, expirationDate, time.Now(), pieceSize, bucket)
	if err != nil {
		return nil, storj.PiecePrivateKey{}, Error.Wrap(err)
	}

	var pieceNum int32
	for _, node := range newNodes {
		for int(pieceNum) < totalPieces && getOrderLimits[pieceNum] != nil {
			pieceNum++
		}

		if int(pieceNum) >= totalPieces { // should not happen
			return nil, storj.PiecePrivateKey{}, Error.New("piece num greater than total pieces: %d >= %d", pieceNum, totalPieces)
		}

		limit, err := signer.Sign(ctx, storj.NodeURL{
			ID:      node.ID,
			Address: node.Address.Address,
		}, pieceNum)
		if err != nil {
			return nil, storj.PiecePrivateKey{}, Error.Wrap(err)
		}

		limits[pieceNum] = limit
		pieceNum++
		totalPiecesToRepair--

		if totalPiecesToRepair == 0 {
			break
		}
	}

	if err := service.updateBandwidth(ctx, bucket, limits...); err != nil {
		return nil, storj.PiecePrivateKey{}, Error.Wrap(err)
	}

	return limits, signer.PrivateKey, nil
}

// CreateGracefulExitPutOrderLimit creates an order limit for graceful exit put transfers.
func (service *Service) CreateGracefulExitPutOrderLimit(ctx context.Context, bucket metabase.BucketLocation, nodeID storj.NodeID, pieceNum int32, rootPieceID storj.PieceID, shareSize int32) (limit *pb.AddressedOrderLimit, _ storj.PiecePrivateKey, err error) {
	defer mon.Task()(&ctx)(&err)

	// should this use KnownReliable or similar?
	node, err := service.overlay.Get(ctx, nodeID)
	if err != nil {
		return nil, storj.PiecePrivateKey{}, Error.Wrap(err)
	}
	if node.Disqualified != nil {
		return nil, storj.PiecePrivateKey{}, overlay.ErrNodeDisqualified.New("%v", nodeID)
	}
	if !service.overlay.IsOnline(node) {
		return nil, storj.PiecePrivateKey{}, overlay.ErrNodeOffline.New("%v", nodeID)
	}

	signer, err := NewSignerGracefulExit(service, rootPieceID, time.Now(), shareSize, bucket)
	if err != nil {
		return nil, storj.PiecePrivateKey{}, Error.Wrap(err)
	}

	address := node.Address.Address
	if node.LastIPPort != "" {
		address = node.LastIPPort
	}
	nodeURL := storj.NodeURL{ID: nodeID, Address: address}
	limit, err = signer.Sign(ctx, nodeURL, pieceNum)
	if err != nil {
		return nil, storj.PiecePrivateKey{}, Error.Wrap(err)
	}

	if err := service.updateBandwidth(ctx, bucket, limit); err != nil {
		return nil, storj.PiecePrivateKey{}, Error.Wrap(err)
	}

	return limit, signer.PrivateKey, nil
}

// UpdateGetInlineOrder updates amount of inline GET bandwidth for given bucket.
func (service *Service) UpdateGetInlineOrder(ctx context.Context, bucket metabase.BucketLocation, amount int64) (err error) {
	defer mon.Task()(&ctx)(&err)
	now := time.Now().UTC()
	intervalStart := time.Date(now.Year(), now.Month(), now.Day(), now.Hour(), 0, 0, 0, now.Location())

	return service.orders.UpdateBucketBandwidthInline(ctx, bucket.ProjectID, []byte(bucket.BucketName), pb.PieceAction_GET, amount, intervalStart)
}

// UpdatePutInlineOrder updates amount of inline PUT bandwidth for given bucket.
func (service *Service) UpdatePutInlineOrder(ctx context.Context, bucket metabase.BucketLocation, amount int64) (err error) {
	defer mon.Task()(&ctx)(&err)
	now := time.Now().UTC()
	intervalStart := time.Date(now.Year(), now.Month(), now.Day(), now.Hour(), 0, 0, 0, now.Location())

	return service.orders.UpdateBucketBandwidthInline(ctx, bucket.ProjectID, []byte(bucket.BucketName), pb.PieceAction_PUT, amount, intervalStart)
}

// DecryptOrderMetadata decrypts the order metadata.
func (service *Service) DecryptOrderMetadata(ctx context.Context, order *pb.OrderLimit) (_ *pb.OrderLimitMetadata, err error) {
	defer mon.Task()(&ctx)(&err)

	var orderKeyID EncryptionKeyID
	copy(orderKeyID[:], order.EncryptedMetadataKeyId)

	var key = service.encryptionKeys.Default
	if key.ID != orderKeyID {
		val, ok := service.encryptionKeys.KeyByID[orderKeyID]
		if !ok {
			return nil, ErrDecryptOrderMetadata.New("no encryption key found that matches the order.EncryptedMetadataKeyId")
		}
		key = EncryptionKey{
			ID:  orderKeyID,
			Key: val,
		}
	}
	return key.DecryptMetadata(order.SerialNumber, order.EncryptedMetadata)
}<|MERGE_RESOLUTION|>--- conflicted
+++ resolved
@@ -252,14 +252,6 @@
 		return nil, storj.PiecePrivateKey{}, ErrDownloadFailedNotEnoughPieces.New("not enough orderlimits: got %d, required %d", len(signer.AddressedLimits), redundancy.RequiredCount())
 	}
 
-<<<<<<< HEAD
-	err = service.saveSerial(ctx, signer.Serial, bucket, signer.OrderExpiration)
-	if err != nil {
-		return nil, storj.PiecePrivateKey{}, Error.Wrap(err)
-	}
-
-=======
->>>>>>> 876e1be3
 	if err := service.updateBandwidth(ctx, bucket, signer.AddressedLimits...); err != nil {
 		return nil, storj.PiecePrivateKey{}, Error.Wrap(err)
 	}
@@ -293,24 +285,11 @@
 		}
 	}
 
-<<<<<<< HEAD
-	err = service.saveSerial(ctx, signer.Serial, bucket, signer.OrderExpiration)
-	if err != nil {
-		return storj.PieceID{}, nil, storj.PiecePrivateKey{}, Error.Wrap(err)
-	}
-
 	if err := service.updateBandwidth(ctx, bucket, signer.AddressedLimits...); err != nil {
 		return storj.PieceID{}, nil, storj.PiecePrivateKey{}, Error.Wrap(err)
 	}
 
 	return signer.RootPieceID, signer.AddressedLimits, signer.PrivateKey, nil
-=======
-	if len(signer.AddressedLimits) == 0 {
-		return nil, storj.PiecePrivateKey{}, Error.New("failed creating order limits: %w", nodeErrors.Err())
-	}
-
-	return signer.AddressedLimits, signer.PrivateKey, nil
->>>>>>> 876e1be3
 }
 
 // CreateAuditOrderLimits creates the order limits for auditing the pieces of a segment.
